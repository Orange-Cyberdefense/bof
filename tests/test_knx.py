"""unittest for KNX implementation ``bof.layers.knx``

- KNX UDP connection
- KNX packet exchange (send/receive) and init
- Frame creation and parsing
- Frame fuzzing
"""

import unittest
from subprocess import Popen
<<<<<<< HEAD
from scapy.compat import raw
=======

from scapy.compat import raw

>>>>>>> 22a2ebd8
from bof.layers import knx
from bof.base import BOFProgrammingError

UDP_ECHO_SERVER_CMD = "ncat -e /bin/cat -k -u -l 3671"

class Test01KNXConnection(unittest.TestCase):
    """Test class for KNX connection features."""
    @classmethod
    def setUpClass(self):
        self.echo_server = Popen(UDP_ECHO_SERVER_CMD.split())
    @classmethod
    def tearDownClass(self):
        self.echo_server.terminate()
        self.echo_server.wait()

    def test_0101_knxnet_instantiate(self):
        knxnet = knx.KNXnet()

    def test_0102_knxnet_connect(self):
        knxnet = knx.KNXnet()
        knxnet.connect("localhost")
        self.assertEqual(knxnet.source_address, "127.0.0.1")
        knxnet.disconnect()

class Test02KNXExchange(unittest.TestCase):
    """Test class for KNX datagram exchange.
    Prerequisites: KNXnet class instantiated, connect and disconnect OK.
    """
    @classmethod
    def setUpClass(self):
        self.knxnet = knx.KNXnet()
        self.echo_server = Popen(UDP_ECHO_SERVER_CMD.split())
    def setUp(self):
        self.knxnet.connect("localhost")
    def tearDown(self):
        self.knxnet.disconnect()
    @classmethod
    def tearDownClass(self):
        self.echo_server.terminate()
        self.echo_server.wait()

    def test_0201_knxnet_send_knxpacket(self):
        """Test that we can send frames in BOF format."""
        frame_bof = knx.KNXPacket()
        sent = self.knxnet.send(frame_bof)
        self.assertEqual(sent, 6)

    def test_0202_knxnet_send_knxpacket(self):
        """Test that we can send frames in Scapy format."""
        from bof.layers.raw_scapy.knx import KNX, KNXDescriptionRequest
        frame_sca = KNX()/KNXDescriptionRequest()
        recv = self.knxnet.send(frame_sca)
        self.assertEqual(recv, 14)

    def test_0203_knxnet_send_raw(self):
        """Test that we can send frames in bytes directly."""
        frame = b'\x06\x10\x02\x03\x00\x0e\x08\x01\x00\x00\x00\x00\x00\x00'
        recv = self.knxnet.sr(frame)
        self.assertEqual(bytes(recv[0]), frame)

    def test_0204_knxnet_receive(self):
        """Test that received bytes are converted to ``KNX``s."""
        frame = b'\x06\x10\x02\x03\x00\x0e\x08\x01\x00\x00\x00\x00\x00\x00'
        recv = self.knxnet.sr(frame)
        self.assertTrue(isinstance(recv[0], knx.KNXPacket))

class Test03KNXFrameConstructor(unittest.TestCase):
    """Test class for KNX datagram building using BOF's KNX classes.
    KNX implementation classes inherit from ``BOFPacket`` and make a
    correspondence between BOF content and protocol implementation in Scapy.
    """
    def test0301_knx_empty_packet(self):
        """Test that we can instantiate an empty KNX packet."""
        frame = knx.KNXPacket()
        header_fields = ['header_length', 'protocol_version',
                        'service_identifier', 'total_length']
        self.assertEqual([x.name for x in frame.fields], header_fields)

    def test0302_knx_req_type_from_construct_dict(self):
        """Test that we can create a KNX packet with its type from a dict."""
        frame = knx.KNXPacket(type=knx.SID.description_request)
        self.assertEqual(frame.service_identifier, 0x0203)

    def test0303_knx_req_type_from_construct_str(self):
        """Test that we can create a KNX packet with its type as a string."""
        frame = knx.KNXPacket(type="DESCRIPTION REQUEST")
        self.assertEqual(frame.service_identifier, 0x0203)

    def test0304_knx_req_type_from_construct_bytes(self):
        """Test that we can create a KNX packet with its type as value in bytes."""
        frame = knx.KNXPacket(type=b"\x02\x03")
        self.assertEqual(frame.type, "DESCRIPTION_REQUEST")

    def test0305_knx_req_type_from_construct_scapy(self):
        """Test that we can create a KNX packet with its type in scapy."""
        from bof.layers.raw_scapy.knx import KNX, KNXDescriptionRequest
        frame = knx.KNXPacket(scapy_pkt=KNX()/KNXDescriptionRequest())
        self.assertEqual(bytes(frame),
                         b'\x06\x10\x02\x03\x00\x0e\x08\x01\x00\x00\x00\x00\x00\x00')

    def test0306_knx_req_type_from_construct_invalid_str(self):
        """Test that we cannot create a KNX packet with invalid type as string."""
        with self.assertRaises(BOFProgrammingError):
            frame = knx.KNXPacket(type="NUL")

    def test0307_knx_req_type_from_construct_invalid_bytes(self):
        """Test that we cannot create a KNX packet with invalid type as bytes."""
        with self.assertRaises(BOFProgrammingError):
            frame = knx.KNXPacket(type=b"\x00\x01")

    def test0308_knx_req_type_from_construct_empty(self):
        """Test that we can create a KNX packet with empty type."""
        frame = knx.KNXPacket(type="")
        self.assertEqual(frame.service_identifier, None)

    def test_0309_knx_packet_header_attribute(self):
        """Test that we can create KNX packet and set value to a reachable field."""
        frame = knx.KNXPacket(type=knx.SID.description_request, service_identifier=0x0201)
        self.assertEqual(frame.service_identifier, 0x0201)

    def test_0310_knx_packet_deeper_attribute(self):
        """Test that we can create KNX packet and set value to any field."""
        frame = knx.KNXPacket(type=knx.SID.description_request, ip_address="192.168.1.1")
        self.assertEqual(frame.scapy_pkt.control_endpoint.ip_address, "192.168.1.1")
        self.assertEqual(frame.ip_address, "192.168.1.1")

    def test_0311_knx_packet_scapy_attribute(self):
        """Test that we can create KNX packet and set a Scapy packet as attr."""
        from bof.layers.raw_scapy.knx import HPAI
        my_hpai = HPAI(ip_address="192.168.1.2")
        frame = knx.KNXPacket(type=knx.SID.description_request, control_endpoint=my_hpai)
        self.assertEqual(frame.ip_address, "192.168.1.2")
        self.assertEqual(frame["ip_address"], b"\xc0\xa8\x01\x02")

class Test04KNXCEMIFrameConstructor(unittest.TestCase):
    """Test class for KNX datagram building with cEMI included.
    KNX implementation classes inherit from ``BOFPacket`` and make a
    correspondence between BOF content and protocol implementation in Scapy.
    We must make sure that cEMI-related content is correctly relayed.
    """
    def test0401_knx_packet_empty_cemi(self):
        """Test that we can instantiate a KNX packet with no cEMI."""
        from bof.layers.raw_scapy.knx import LcEMI
        frame = knx.KNXPacket(type=knx.SID.tunneling_request)
        self.assertTrue(isinstance(frame.scapy_pkt.cemi.cemi_data, LcEMI))

    def test0402_knx_req_cemi_from_construct_dict(self):
        """Test that we can create a KNX packet using cEMI from a dict."""
        frame = knx.KNXPacket(type=knx.SID.configuration_request,
                              cemi=knx.CEMI.propread_req)
        self.assertEqual(frame.message_code, 0xfc)

    def test0403_knx_req_cemi_from_construct_str(self):
        """Test that we can create a KNX packet using cEMI type as a string."""
        frame = knx.KNXPacket(type="CONFIGURATION REQUEST",
                              cemi="PropWrite.req")
        self.assertEqual(frame.message_code, 0xf6)

    def test0404_knx_req_cemi_from_construct_bytes(self):
        """Test that we can create a KNX packet using cEMI as value in bytes."""
        frame = knx.KNXPacket(type=b"\x04\x20", cemi=b"\x2e")
        self.assertEqual(frame.message_code, knx.CEMI.l_data_con)

    def test0405_knx_req_cemi_with_other_type(self):
        """Test that we cannot create a KNX packet if cEMI not in type."""
        with self.assertRaises(BOFProgrammingError):
            frame = knx.KNXPacket(type=knx.SID.description_response,
                              cemi=knx.CEMI.propread_con)

    def test0406_knx_req_cemi_from_construct_invalid_str(self):
        """Test that we cannot create a KNX packet with invalid cemi as string."""
        with self.assertRaises(BOFProgrammingError):
            frame = knx.KNXPacket(type=knx.SID.tunneling_request, cemi="nul")

    def test0407_knx_req_cemi_from_construct_invalid_bytes(self):
        """Test that we cannot create a KNX packet with invalid cemi as bytes."""
        with self.assertRaises(BOFProgrammingError):
            frame = knx.KNXPacket(type=knx.SID.tunneling_request, cemi=b"\x80")

    def test0408_knx_req_type_from_construct_empty(self):
        """Test that we can create a KNX packet with empty type and cemi."""
        frame = knx.KNXPacket(type="", cemi="")
        self.assertEqual(frame.service_identifier, None)
        with self.assertRaises(AttributeError):
            raw(frame.cemi)

    def test_0409_knx_packet_header_attribute(self):
        """Test that we can create KNX packet and set value to a cemi field."""
        frame = knx.KNXPacket(type=knx.SID.configuration_request,
                              cemi=knx.CEMI.l_data_req, data=4)
        self.assertEqual(frame.data, 4)
        raw(frame) # Should raise if wrong

class Test05FrameAttributes(unittest.TestCase):
    """Test class for KNX objects access to subpackets a fields with attributes."""
    def test_0501_knx_attr_direct_read(self):
        """Test that we can directly access the attribute of a packet."""
        frame = knx.KNXPacket(type=knx.SID.search_request)
        self.assertEqual(frame.service_identifier, 0x0201)

    def test_0502_knx_attr_direct_read(self):
        """Test that we can directly change the attribute of a packet."""
        frame = knx.KNXPacket()
        frame.service_identifier = b"\x02\x01"
        self.assertEqual(frame.service_identifier, b"\x02\x01")

    def test_0503_knx_attr_deeper_read(self):
        """Test that we can directly access the attribute of a packet."""
        frame = knx.KNXPacket(type=knx.SID.description_request, port=60000)
        self.assertEqual(frame.scapy_pkt.control_endpoint.port, 60000)
        self.assertEqual(frame.port, 60000)
        self.assertEqual(frame["port"], b"\xea\x60")

    def test_0504_knx_attr_deeper_write(self):
        """Test that we can directly change the attribute of a packet."""
        frame = knx.KNXPacket(type=knx.SID.description_request)
        frame.scapy_pkt.control_endpoint.ip_address = "192.168.1.1"
        self.assertEqual(frame.ip_address, "192.168.1.1")
        self.assertEqual(frame.scapy_pkt.control_endpoint.ip_address, "192.168.1.1")
        self.assertEqual(frame["ip_address"], b'\xc0\xa8\x01\x01')

    def test_0505_knx_attr_deeper_write_scapyrejected(self):
        """Test that we can directly change the attribute of a packet."""
        frame = knx.KNXPacket(type=knx.SID.description_request)
        frame.ip_address = "hi mark!" # IP address is 4 bytes
        self.assertEqual(frame.ip_address, "ark!")
        self.assertEqual(frame.scapy_pkt.control_endpoint.ip_address, "ark!")
        self.assertEqual(frame["ip_address"], b"ark!")

    def test_0506_knx_attr_as_bytes(self):
        """Test that we can set a value directly as bytes using bof_pkt[field]"""
        frame = knx.KNXPacket(type=knx.SID.description_request)
        frame["ip_address"] = b'\xc0\xa8\x01\x2a'
        self.assertEqual(frame.ip_address, "192.168.1.42")
        self.assertEqual(frame.scapy_pkt.control_endpoint.ip_address, "192.168.1.42")
        self.assertEqual(frame["ip_address"], b'\xc0\xa8\x01\x2a')
        raw(frame) # Should raise if wrong

    def test_0507_knx_attr_samenames(self):
        """Test that we can access attr with the same name as other fields."""
        frame = knx.KNXPacket(type=knx.SID.connect_request)
        frame.update("192.168.1.1", "control_endpoint", "ip_address")
        frame.update("192.168.1.2", "data_endpoint", "ip_address")
        self.assertEqual(frame.scapy_pkt.control_endpoint.ip_address, "192.168.1.1")
        self.assertEqual(frame.scapy_pkt.data_endpoint.ip_address, "192.168.1.2")
        raw(frame) # Should raise if wrong

class Test06TypeConversion(unittest.TestCase):
    """Test class for field types conversion checks.

    Field types conversion may occur when assigning a value of a different type
    to a field or when converting to/from machine representation with syntax
    ``frame["field"]``.
    """
    @classmethod
    def setUp(self):
        self.bof_pkt = knx.KNXPacket(type=knx.SID.configuration_request,
                                     cemi=knx.CEMI.l_data_req)

    def test_0601_knx_bytesfield_to_bytestr(self):
        """Test that we can retrieve the value of a bytefield as bytes string."""
        self.assertEqual(self.bof_pkt["protocol_version"], b"\x10")
        self.assertEqual(self.bof_pkt.protocol_version, 0x10)

    def test_0602_knx_bytesfield_assign_regular(self):
        """Test that we can set the value of a bytefield regularly and as bytes."""
        self.bof_pkt.protocol_version = 0x01
        self.assertEqual(self.bof_pkt["protocol_version"], b"\x01")
        self.assertEqual(self.bof_pkt.protocol_version, 0x01)
        self.bof_pkt["protocol_version"] = b"\x02"
        self.assertEqual(self.bof_pkt["protocol_version"], b"\x02")
        self.assertEqual(self.bof_pkt.protocol_version, 0x02)
        raw(self.bof_pkt) # Should raise if wrong

    def test_0603_knx_bytesfield_assign_bytes(self):
        """Test that we can set the value of a bytefield as bytes directly."""
        self.bof_pkt.protocol_version = b"\x01"
        self.assertEqual(self.bof_pkt["protocol_version"], b"\x01")
        self.assertEqual(self.bof_pkt.protocol_version, 0x01)
        raw(self.bof_pkt) # Should raise if wrong

    def test_0604_knx_bytesfield_assign_larger(self):
        """Test that setting a larger value to a field will truncate it."""
        self.bof_pkt.protocol_version = 0x2021
        self.assertEqual(self.bof_pkt["protocol_version"], b"\x21")
        self.assertEqual(self.bof_pkt.protocol_version, 0x21)
        raw(self.bof_pkt) # Should raise if wrong

        self.bof_pkt.show2()<|MERGE_RESOLUTION|>--- conflicted
+++ resolved
@@ -8,13 +8,9 @@
 
 import unittest
 from subprocess import Popen
-<<<<<<< HEAD
+
 from scapy.compat import raw
-=======
-
-from scapy.compat import raw
-
->>>>>>> 22a2ebd8
+
 from bof.layers import knx
 from bof.base import BOFProgrammingError
 
